--- conflicted
+++ resolved
@@ -1322,19 +1322,17 @@
     tags: ['celosage', 'celo', 'beginner'],
   },
   {
-<<<<<<< HEAD
     title: 'Optimizing Gas Consumption in Celo Smart Contracts A Step-by-Step Guide',
     description: 'In this comprehensive tutorial, you will learn how to optimize your smart contracts on the Celo blockchain to consume less gas.',
     preview: require('./showcase/intermediate/optimizing-gas-consumption-in-celo-smart-contracts-a-step-by-step-guide.png'),
     website: '/blog/tutorials/optimizing-gas-consumption-in-celo-smart-contracts-a-step-by-step-guide',
     tags: ['celosage', 'celo', 'intermediate', 'solidity'],
-=======
+  },
     title: 'Build a Full Stack Coffee Dapp With Celo Composer and Solidity',
     description: 'This tutorial will take you through a step-by-step guide on how to create a frontend and backend (Smart Contract) dApp explaining how to create a decentralized version of Buy Me A Coffee.',
     preview: require('./showcase/intermediate/Build-a-Full-Stack-Coffee-Dapp-With-Celo-Composer-and-Solidity.png'),
     website: 'blog/tutorials/Build-a-Full-Stack-Coffee-Dapp-With-Celo-Composer-and-Solidity',
     tags: ['celosage','composer','celo','celowallet','contractkit','dapp','valora','typescript', 'smartcontract', 'solidity', 'nextjs', 'intermediate', 'advanced'],
->>>>>>> 147052d6
   },
   {
     title: 'How to Build a Full Stack Social Media Dapp on the Celo Blockchain',
